--- conflicted
+++ resolved
@@ -100,11 +100,7 @@
 Move the `/certs` folder into your `/api-examples` folder.
 
 <Admonition type="note">
-<<<<<<< HEAD
   By default, `tctl auth sign` produces certificates with a relatively short lifetime. See our [Kubernetes CI/CD Section](kubernetes-access/guides/cicd.mdx#short-lived-certs-for-kubernetes-cicd) for more information on automating the signing process for short lived certificates.
-=======
-  By default, `tctl auth sign` produces certificates with a relatively short lifetime. See our [Kubernetes Section](./kubernetes-access/guides/cicd.mdx) for more information on automating the signing process for short lived certificates.
->>>>>>> ee57e539
 
   While we encourage you to use short lived certificates, we understand you may not have all the infrastructure to issues and obtain them at the onset. You can use the --ttl flag to extend the lifetime of a certificate in these cases but understand this reduces your security posture.
 </Admonition>
