---
title: Getting Started With Teleport Cloud
description: Teleport hosted and managed by the Teleport team.
---

Here is a simple set of steps to access your cloud from the command line and easily add your first Server access.

## Step 1/5 Signup

Sign up for a cloud account [here](https://goteleport.com/get-started/).

## Step 2/5 Access Web Console

Access Web Console
![Access Web Console](../../img/cloud/homepage-1.png)

Select Add Server and press COPY to copy the script command
![Add Server Script](../../img/cloud/addserver-2.png)

## Step 3/5 Install Teleport Agent on Server

Paste and run script

![Past Install Script](../../img/cloud/runscript-3.png)

Teleport Agent Installed
![Completed Install](../../img/cloud/completed-script-4.png)


## Step 4/5 Access Server

Select close and Server can be accessed
![Access Server](../../img/cloud/online-session-5.png)

## Step 5/5 Access from Command Line

Install client libraries:

<Tabs>
  <TabItem label="Linux">
<<<<<<< HEAD
    ````bash
    curl -O https://get.gravitational.com/teleport-ent-v{{ teleport.version }}-linux-amd64-bin.tar.gz
    # verify signature 
    echo "$(curl  https://get.gravitational.com/teleport-ent-v{{ teleport.version }}-linux-amd64-bin.tar.gz.sha256)" | sha256sum --check 
    tar -xzf teleport-ent-v{{ teleport.version }}-linux-amd64-bin.tar.gz
    cd teleport-ent
    sudo ./install
    

    ````
=======
    ```bash
    curl -O https://get.gravitational.com/teleport-ent-v(=teleport.version=)-linux-amd64-bin.tar.gz
    tar -xzf teleport-ent-v(=teleport.version=)-linux-amd64-bin.tar.gz
    cd teleport
    sudo ./install
    ```
>>>>>>> e75e4e1f
  </TabItem>
</Tabs>

Login into Teleport and test the connection:

```bash
# tsh logs you in and receives short-lived certificates
$ tsh login --proxy=myinstance.teleport.sh:443 --user=email@example.com
$ tsh ls
Node Name Address    Labels 
--------- ---------- ------ 
myserver  ⟵ Tunnel     
$ tsh ssh root@myserver
```

Type exit to end this session.  Happy Teleporting!

## Next Steps

- Explore [cloud architecture](./architecture.mdx).
- Check out [FAQ](./faq.mdx).
- Join the [Teleport Discussons](https://github.com/gravitational/teleport/discussions) and ask a question.
- Join the [Slack channel](https://goteleport.com/slack).<|MERGE_RESOLUTION|>--- conflicted
+++ resolved
@@ -38,25 +38,14 @@
 
 <Tabs>
   <TabItem label="Linux">
-<<<<<<< HEAD
-    ````bash
+    ```bash
     curl -O https://get.gravitational.com/teleport-ent-v{{ teleport.version }}-linux-amd64-bin.tar.gz
     # verify signature 
     echo "$(curl  https://get.gravitational.com/teleport-ent-v{{ teleport.version }}-linux-amd64-bin.tar.gz.sha256)" | sha256sum --check 
     tar -xzf teleport-ent-v{{ teleport.version }}-linux-amd64-bin.tar.gz
     cd teleport-ent
     sudo ./install
-    
-
-    ````
-=======
-    ```bash
-    curl -O https://get.gravitational.com/teleport-ent-v(=teleport.version=)-linux-amd64-bin.tar.gz
-    tar -xzf teleport-ent-v(=teleport.version=)-linux-amd64-bin.tar.gz
-    cd teleport
-    sudo ./install
     ```
->>>>>>> e75e4e1f
   </TabItem>
 </Tabs>
 
