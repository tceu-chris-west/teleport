--- conflicted
+++ resolved
@@ -100,19 +100,11 @@
 
 Every application is assigned a public address which you use to navigate to
 the application directly. In our sample Grafana application we have provided a public address with
-<<<<<<< HEAD
 the `--app-public-addr` flag, so go to [https://grafana.teleport.example.com]
 (replace with your app public address) to access the app. If you're not logged into Teleport,
 you will need to authenticate before the application will show.
 
 Alternatively, log into the Teleport web UI at [https://teleport.example.com]
-=======
-the `--app-public-addr` flag, so go to `https://grafana.teleport.example.com`
-(replace with your app public address) to access the app. If you're not logged into Teleport,
-you will need to authenticate before the application will show.
-
-Alternatively, log into the Teleport web UI at `https://teleport.example.com`
->>>>>>> ee57e539
 (replace with your proxy public address). All available applications are
 displayed on the Applications tab. Click on the Grafana application tile
 to access it.
